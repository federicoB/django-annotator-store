{% extends 'site_base.html' %}
{% load teifacsimile static %}

{% block page-subtitle %}{{ page.display_label }} | {% endblock %}

{% block css %}
  {{ block.super }}
  {# <link rel="stylesheet" href="http://assets.annotateit.org/annotator/v1.1.0/annotator.min.css"/> #}
  {# local copy of annotator v2.0-alpha css #}
  <link rel="stylesheet" href="{% static 'plugins/annotator/annotator.css' %}"/>
  <link rel="stylesheet" href="{% static 'plugins/meltdown/css/meltdown.css' %}"/>
  <link rel="stylesheet" href="{% static 'plugins/annotator/annotator.marginalia.css' %}"/>
  <link rel="stylesheet" href="{% static 'plugins/annotator/annotator.meltdown.css' %}"/>
{% endblock %}

{% block javascript %}
  {# FIXME: this should be redundant, but annotator requires at least jquery 1.6 and wasn't workining without #}
  <script src="http://ajax.googleapis.com/ajax/libs/jquery/1.8/jquery.min.js"></script>
  {{ block.super }}
  {# <script src="http://assets.annotateit.org/annotator/v1.1.0/annotator-full.min.js"></script> #}
  {# local copy of annotator; currently v2.0.0-alpha.2 #}
  <script type="text/javascript" src="{% static 'js/annotator.min.js' %}"></script>
  <script type="text/javascript" src="{% static 'js/showdown.min.js' %}"></script>
  <script type="text/javascript" src="{% static 'js/openseadragon/openseadragon.min.js' %}"></script>
  <script type="text/javascript" src="{% static 'js/deepzoom.js' %}"></script>
  {# NOTE: annotator plugins disabled until they can be updated to 2.0 #}
<!--  <script type="text/javascript" src="{% static 'plugins/annotator/marginviewer.js' %}"></script> -->
  <script type="text/javascript" src="{% static 'plugins/meltdown/js/libs/js-markdown-extra.js' %}"></script>
  <script type="text/javascript" src="{% static 'plugins/meltdown/js/libs/rangyinputs-jquery.min.js' %}"></script>
  <script type="text/javascript" src="{% static 'plugins/meltdown/js/libs/element_resize_detection.js' %}"></script>
  <script type="text/javascript" src="{% static 'plugins/meltdown/js/jquery.meltdown.js' %}"></script>
  <script type="text/javascript" src="{% static 'js/page.js' %}"></script>

  <script type="text/javascript" src="{% static 'plugins/annotator/annotator.marginalia.js' %}"></script>
  <script type="text/javascript" src="{% static 'plugins/annotator/annotator.meltdown.js' %}"></script>
  <script type="text/javascript" src="{% static 'plugins/annotator/suppress_permissions.js' %}"></script>
  <script type="text/javascript" src="{% static 'plugins/annotator/annotator.imgselect.js' %}"></script>
  <link rel="stylesheet" type="text/css" href="{% static 'plugins/imgareaselect/css/imgareaselect-default.css' %}" />
  <script type="text/javascript" src="{% static 'plugins/imgareaselect/jquery.imgareaselect.min.js' %}"></script>
  {% include 'books/snippets/book-page.js' %}
{% endblock %}

{% block metadata %}
    {{ block.super }}
    {% url 'books:page-image' page.volume.pid page.pid as image_url %}
    <meta property="og:title" content="{{ page.display_label }}"/>
    <meta itemprop="og:headline" content="{{ page.display_label }}" />
    <meta property="og:image" content="{{ site_root }}{{ image_url }}"/>

    <meta property="twitter:card" content="photo" />
    <meta property="twitter:title" content="{{ page.display_label }}" />
    <meta property="twitter:image" content="{{ site_root }}{{ image_url }}" />

    {% if page.tei.exists %}
    <link rel="alternate" type="text/xml" href="{% url 'books:page-tei' page.volume.pid page.pid %}" />
    {% endif %}
{% endblock %}

{% block content %}
    <div class="container">
        {% include 'books/snippets/volume_header.html' with vol=page.volume %}
    </div>
    <article class="carousel page">
        <div class="carousel-inner">

            <div class="container in-page-controls">
                <div id="view-toggle" class="col-sm-4 pull-right">
                    <div class="btn-group pull-right">
                        <a id="enable-zoom" href="#" class="btn" alt="Deep Zoom Mode" title="Deep Zoom Mode"><span class="glyphicon glyphicon-fullscreen"></span></a>

                        <a id="covers" href="#" class="btn active" alt="Single Page" title="Single Page"><span class="glyphicon glyphicon-file"></span></a>

                        <a id="list" alt="Gallery" title="Gallery" href="{% url 'books:pages' page.volume.pid %}?page={{page_chunk}}" class="btn"><span class="glyphicon glyphicon-th"></span></a>
                    </div>

                    <div id="deepzoom-controls" class="hidden">
                        <div class="btn-group">
                            <a id="dz-zoom-in" alt="Zoom In" title="Zoom In" href="#" class="btn"><span class="glyphicon glyphicon-plus"></span></a>

                            <a id="dz-zoom-out" alt="Zoom Out" title="Zoom Out" href="#" class="btn"><span class="glyphicon glyphicon-minus"></span></a>

                            <a id="dz-home" alt="Back to Start Position" title="Back to Start Position" href="#" class="btn"><span class="glyphicon glyphicon-home"></span></a>

                            <a id="dz-fs" alt="Fullscreen Mode" title="Fullscreen Mode" href="#" class="btn"><span class="glyphicon glyphicon-fullscreen"></span></a>
                        </div>
                    </div>
                </div>

                <div class="col-xs-3 col-sm-4 col-sm-offset-4 text-center">
                    <p class="text-muted">p. {{ page.page_order }}</p>
                </div>

            </div>

            <div class="text-center">
                <div id="zoom-page"></div>
                <div class="page">
                    <div class="content">
                        <section class="inner">
<<<<<<< HEAD
                          <img class="page-image" src="{% url 'books:page-image' page.pid %}"/>
=======
                          <img class="page-image" src="{% url 'books:page-image' page.volume.pid page.pid %}"/>
>>>>>>> c544cdfd
                          {% if page.tei.exists %}
                             {% for line in page.tei.content.lines %}
                             <div class="ocr-line {% if not line.word_zones %}ocrtext{% endif %}" {{ line|zone_style:scale }}>
                                  {% for zone in line.word_zones %}
                                  {# NOTE: may not want ocrtext adjustment when there are multiple words on a line #}
                                  <div class="ocr-zone ocrtext" {{ zone|zone_style:scale }}>
                                      <span>{{ zone.text }}</span>
                                  </div>
                                  {% empty %} {# if no word zones, assume single line of text #}
                                    <span>{{ line.text }}</span>
                                  {% endfor %}
                              </div>
                              {% endfor %}
                          {% endif %}
                        </section>
                    </div>
                </div>
            </div>
        </div>

        {% if prev %}
        <a class="left carousel-control" href="{% url 'books:page' page.volume.pid prev.pid %}" role="button" data-slide="prev" title="Prev: Page {{ prev.page_order }}">
            <span class="glyphicon glyphicon-chevron-left"></span>
        </a>
        {% endif %}
        {% if next %}
        <a class="right carousel-control" href="{% url 'books:page' page.volume.pid next.pid %}" role="button" data-slide="next" title="Next: Page {{ next.page_order }}">
            <span class="glyphicon glyphicon-chevron-right"></span>
        </a>
        {% endif %}
    </article>
{% endblock %}<|MERGE_RESOLUTION|>--- conflicted
+++ resolved
@@ -97,11 +97,7 @@
                 <div class="page">
                     <div class="content">
                         <section class="inner">
-<<<<<<< HEAD
-                          <img class="page-image" src="{% url 'books:page-image' page.pid %}"/>
-=======
                           <img class="page-image" src="{% url 'books:page-image' page.volume.pid page.pid %}"/>
->>>>>>> c544cdfd
                           {% if page.tei.exists %}
                              {% for line in page.tei.content.lines %}
                              <div class="ocr-line {% if not line.word_zones %}ocrtext{% endif %}" {{ line|zone_style:scale }}>
