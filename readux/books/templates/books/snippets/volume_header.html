{% comment %} Header for single volume pages: volume landing page, multi-page view, single page view, search results
Expects volume object as vol; set rdfa to true to enable RDFa properties.
{% endcomment %}
{% load widget_tweaks %}
<header class="page-header">
    <h1>
        {% url 'books:volume' vol.pid as volume_url %}
        {# only link to volume landing page if we are not currently *on* that page #}
        {% if volume_url != request.get_full_path|urlencode %}
          <a href="{{ volume_url }}">
        {% endif %}
            <span {% if rdfa|default:0 %}property="schema:name"{% endif %}>{{ vol.title }}
                {% if vol.volume %}<span class="small">[{{ vol.volume }}]</span>{% endif %}
                {# NOTE: including volume in title since there isn't another obvious schema.org field to use #}
        </span>
        {% if url != request.get_full_path %}</a>{% endif %} {# end volume link #}
    </h1>
    <p class="lead">
        {% for d in vol.date %} {# NOTE: assuming earliest date we have is publication date...  #}
        (<span {% if rdfa|default:0 %}property="schema:datePublished"{% endif %}>{{ d }}</span>){% if not forloop.last %}; {% endif %}
        {# FIXME: or should we use schema:copyrightYear? #}
        {% endfor %}
    </p>
<<<<<<< HEAD
=======

    {# search inside this volume #}
    {% if form %}
      <div class="row">
        <div class="col-xs-12 col-md-8 col-md-offset-2">
          <form class="search-bar" role="form" method="GET" action="{{ volume_url }}">
            <label class="sr-only" for="{{ form.keyword.name }}">{{ form.keyword.label }}</label>
            <div class="input-group">
              {% render_field form.keyword class+="form-control keyword" placeholder="Search in this volume" %}
              <span class="input-group-btn">
                <button class="btn" type="submit"><span class="glyphicon glyphicon-search"></span></button>
              </span>
            </div><!-- /input-group -->
          </form>
        </div>
      </div>
      {% endif %}
>>>>>>> dc52f181
</header><|MERGE_RESOLUTION|>--- conflicted
+++ resolved
@@ -21,9 +21,6 @@
         {# FIXME: or should we use schema:copyrightYear? #}
         {% endfor %}
     </p>
-<<<<<<< HEAD
-=======
-
     {# search inside this volume #}
     {% if form %}
       <div class="row">
@@ -39,6 +36,6 @@
           </form>
         </div>
       </div>
-      {% endif %}
->>>>>>> dc52f181
+    {% endif %}
+
 </header>