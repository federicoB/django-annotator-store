$(document).ready(function() {
    // collection browse cover view
    var $container = $('#cover-list');
    // init
    $container.isotope({
      // options
      itemSelector: '.cover',
      masonry: {
        columnWidth: 220,
        isFitWidth: true
      }
    });

    // collection browse toggle view modes
    $('#view-toggle a').click(function() {
<<<<<<< HEAD
        $('#view-toggle a').removeClass('disabled');
        var show_filter = '.coverlist-toggle > .item-' + $(this).attr('id');
        $('.coverlist-toggle > div[class^="item-"]').hide().removeClass('hidden');
        $(show_filter).show();
        $(this).addClass('disabled');
=======
        console.log(this);
        console.log($(this).attr('id'));
        $('#view-toggle a').removeClass('active');
        var show_id = '#collection-' + $(this).attr('id');
        console.log('show id = ' + show_id);
        $('div[id^="collection-"]').hide().removeClass('hidden');
        $(show_id).show();
        $(this).addClass('active');

>>>>>>> 85979b9d
    });


});<|MERGE_RESOLUTION|>--- conflicted
+++ resolved
@@ -13,23 +13,11 @@
 
     // collection browse toggle view modes
     $('#view-toggle a').click(function() {
-<<<<<<< HEAD
-        $('#view-toggle a').removeClass('disabled');
+        $('#view-toggle a').removeClass('active');
         var show_filter = '.coverlist-toggle > .item-' + $(this).attr('id');
         $('.coverlist-toggle > div[class^="item-"]').hide().removeClass('hidden');
         $(show_filter).show();
-        $(this).addClass('disabled');
-=======
-        console.log(this);
-        console.log($(this).attr('id'));
-        $('#view-toggle a').removeClass('active');
-        var show_id = '#collection-' + $(this).attr('id');
-        console.log('show id = ' + show_id);
-        $('div[id^="collection-"]').hide().removeClass('hidden');
-        $(show_id).show();
         $(this).addClass('active');
-
->>>>>>> 85979b9d
     });
 
 
